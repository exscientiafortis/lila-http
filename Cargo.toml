--- conflicted
+++ resolved
@@ -13,13 +13,8 @@
 
 [dependencies]
 arrayvec = { version = "0.7", features = ["serde"] }
-<<<<<<< HEAD
-axum = "0.4"
+axum = "0.5"
 axum-extra = { version = "0.2", features = ["erased-json"] }
-=======
-axum = "0.5"
-axum-extra = { version = "0.1", features = ["erased-json"] }
->>>>>>> f256f9b0
 clap = { version = "3", features = ["derive"] }
 env_logger = "0.9"
 futures = "0.3"
